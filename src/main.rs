--- conflicted
+++ resolved
@@ -103,7 +103,6 @@
         let cube_scale = 1.;
 
         // Cube
-<<<<<<< HEAD
         let cube_vertices = golcube_vertices(
             &gol_cube,
             1.,
@@ -114,18 +113,6 @@
             (0..gol_cube.faces().len() * (gol_cube.width + 1) * (gol_cube.width + 1) * 3 * 2 * 2)
                 .map(|_| 0)
                 .collect();
-=======
-        let cube_vertices = inner_float_vertices(gol_cube.faces(), gol_cube.width(), cube_scale);
-        let d3_inner_verts: Vec<Vertex> = cube_vertices
-            .into_iter()
-            .map(|v| project_5_to_3(v, projection_scale))
-            .map(|pos| Vertex {
-                pos,
-                color: pos.map(|v| v.max(0.05)),
-            })
-            .collect();
-        let indices: Vec<u32> = (0..gol_cube.faces().len() * gol_cube.width * gol_cube.width * 3 * 4).map(|_| 0).collect();
->>>>>>> 0ff4030c
 
         // Lines
         let line_verts: Vec<Vertex> = vertices(opt.n_dims)
@@ -158,10 +145,8 @@
         })
     }
 
-<<<<<<< HEAD
-    fn frame(&mut self, ctx: &mut Context, _: &mut Platform) -> Result<Vec<DrawCmd>> {
+    fn frame(&mut self, ctx: &mut Context, platform: &mut Platform) -> Result<Vec<DrawCmd>> {
         // Cube
-
         let cube_vertices = golcube_vertices(
             &self.gol_cube,
             1.,
@@ -175,11 +160,6 @@
         let cube_indices = golcube_tri_indices(&self.gol_cube, self.opt.vis_thresh);
         ctx.update_vertices(self.verts, &cube_vertices)?;
         ctx.update_indices(self.indices, &cube_indices)?;
-=======
-    fn frame(&mut self, ctx: &mut Context, platform: &mut Platform) -> Result<Vec<DrawCmd>> {
-        let indices = golcube_tri_indices(&self.gol_cube);
-        ctx.update_indices(self.indices, &indices)?;
->>>>>>> 0ff4030c
 
         if self.frame % self.opt.interval == 0 {
             self.gol_cube.step(false);
@@ -205,21 +185,11 @@
 
         Ok(vec![
             DrawCmd::new(self.verts)
-<<<<<<< HEAD
                 .limit(cube_indices.len() as _)
                 .indices(self.indices),
             DrawCmd::new(self.line_verts)
                 .indices(self.line_indices)
                 .shader(self.lines_shader),
-=======
-            .limit(indices.len() as _)
-            .indices(self.indices)
-            .transform(trans),
-            DrawCmd::new(self.line_verts)
-            .indices(self.line_indices)
-            .shader(self.lines_shader)
-            .transform(trans),
->>>>>>> 0ff4030c
         ])
     }
 
